--- conflicted
+++ resolved
@@ -7,11 +7,6 @@
 from koda.maybe import Just, Maybe, nothing
 from koda.result import Ok
 
-<<<<<<< HEAD
-from koda_validate.validation import Obj5Props, String, not_blank, prop, Email, MaxLength, Enum, MinLength, ArrayOf, \
-    RegexValidator, unique_items, MaxItems, Obj2Props, Lazy, MapOf, Nullable, Integer, Minimum, MaxProperties, MinProperties, \
-    OneOf2, OneOf3, Obj1Prop, Date, Float, Tuple2, Tuple3, Boolean
-=======
 from koda_validate.openapi import generate_schema
 from koda_validate.validation import (
     ArrayOf,
@@ -43,7 +38,6 @@
     prop,
     unique_items,
 )
->>>>>>> be6570cc
 
 A = TypeVar("A")
 Ret = TypeVar("Ret")
