--- conflicted
+++ resolved
@@ -20,16 +20,10 @@
     Tuple,
     Type,
     TypeVar,
-    Union, cast,
+    Union,
 )
 
 from koda import compose, mapping_get, safe_try
-<<<<<<< HEAD
-from koda_validate._generics import A, B, C, D, E, F, G, H, I, J, FailT, Ret
-
-from koda_validate._cruft import _flat_map_same_type_if_not_none
-=======
->>>>>>> be6570cc
 from koda.either import Either, Either3, First, Second, Third
 from koda.maybe import Just, Maybe, Nothing, nothing
 from koda.result import Err, Ok, Result
@@ -45,57 +39,25 @@
 )
 from koda_validate.utils import accum_errors, expected, unwrap_jsonable, validate_and_map
 
+A = TypeVar("A")
+B = TypeVar("B")
+C = TypeVar("C")
+D = TypeVar("D")
+E = TypeVar("E")
+F = TypeVar("F")
+G = TypeVar("G")
+H = TypeVar("H")
+I = TypeVar("I")
+J = TypeVar("J")
+K = TypeVar("K")
+L = TypeVar("L")
+
+Ret = TypeVar("Ret")
+
+FailT = TypeVar("FailT")
+
 OBJECT_ERRORS_FIELD: Final[str] = "__object__"
 
-<<<<<<< HEAD
-validate_and_map = _validate_and_map
-
-
-@dataclass(frozen=True)
-class Jsonable:
-    """
-    We need to specifically define validators that work insofar as the
-    error messages they produce can be serialized into json. Because of
-    a lack of recursive types (currently), as well as some issues working
-    with unions, we are currently defining a Jsonable type.
-    """
-
-    val: Union[
-        str,
-        int,
-        float,
-        bool,
-        None,
-        Tuple["Jsonable", ...],
-        List["Jsonable"],
-        Dict[str, "Jsonable"],
-    ]
-
-
-TransformableJsonValidator = Validator[A, B, Jsonable]
-
-
-def accum_errors(
-        val: A, validators: Iterable[PredicateValidator[A, FailT]]
-) -> Result[A, List[FailT]]:
-    errors: List[FailT] = []
-    result: Result[A, FailT] = Ok(val)
-    for validator in validators:
-        result = validator(val)
-        if isinstance(result, Err):
-            errors.append(result.val)
-        else:
-            val = result.val
-
-    if len(errors) > 0:
-        return Err(errors)
-    else:
-        # has to be because there are no errors
-        assert isinstance(result, Ok)
-        return Ok(result.val)
-
-=======
->>>>>>> be6570cc
 
 @dataclass(frozen=True)
 class MaxLength(PredicateValidatorJO[str]):
@@ -790,13 +752,7 @@
         if val is None:
             return Ok(nothing)
         else:
-<<<<<<< HEAD
-            # this cast is only needed because of pyright
-            return cast(Result[Maybe[A], Jsonable],
-                        self.validator(val).map(Just))
-=======
             return self.validator(val).map(lambda x: Just(x))
->>>>>>> be6570cc
 
 
 Num = TypeVar("Num", int, float, DecimalStdLib)
@@ -851,7 +807,7 @@
             return err([expected("null")])
 
 
-null = NullType()
+Null = NullType()
 
 
 def prop(
@@ -870,11 +826,7 @@
     return JO(dict(data))
 
 
-<<<<<<< HEAD
-class Obj1Prop(Generic[A, Ret], TransformableValidator[Any, Ret, Jsonable]):
-=======
 class Obj1Prop(Generic[A, Ret], TransformableValidator[Any, Ret, JO]):
->>>>>>> be6570cc
     def __init__(
         self,
         field1: KeyValidator[A],
@@ -903,11 +855,7 @@
             )
 
 
-<<<<<<< HEAD
-class Obj2Props(Generic[A, B, Ret], TransformableValidator[Any, Ret, Jsonable]):
-=======
 class Obj2Props(Generic[A, B, Ret], TransformableValidator[Any, Ret, JO]):
->>>>>>> be6570cc
     def __init__(
         self,
         field1: KeyValidator[A],
@@ -942,11 +890,7 @@
             )
 
 
-<<<<<<< HEAD
-class Obj3Props(Generic[A, B, C, Ret], TransformableValidator[Any, Ret, Jsonable]):
-=======
 class Obj3Props(Generic[A, B, C, Ret], TransformableValidator[Any, Ret, JO]):
->>>>>>> be6570cc
     def __init__(
         self,
         field1: KeyValidator[A],
@@ -984,11 +928,7 @@
             )
 
 
-<<<<<<< HEAD
-class Obj4Props(Generic[A, B, C, D, Ret], TransformableValidator[Any, Ret, Jsonable]):
-=======
 class Obj4Props(Generic[A, B, C, D, Ret], TransformableValidator[Any, Ret, JO]):
->>>>>>> be6570cc
     def __init__(
         self,
         field1: KeyValidator[A],
@@ -1029,11 +969,7 @@
             )
 
 
-<<<<<<< HEAD
-class Obj5Props(Generic[A, B, C, D, E, Ret], TransformableValidator[Any, Ret, Jsonable]):
-=======
 class Obj5Props(Generic[A, B, C, D, E, Ret], TransformableValidator[Any, Ret, JO]):
->>>>>>> be6570cc
     def __init__(
         self,
         field1: KeyValidator[A],
@@ -1077,11 +1013,7 @@
             )
 
 
-<<<<<<< HEAD
-class Obj6Props(Generic[A, B, C, D, E, F, Ret], TransformableValidator[Any, Ret, Jsonable]):
-=======
 class Obj6Props(Generic[A, B, C, D, E, F, Ret], TransformableValidator[Any, Ret, JO]):
->>>>>>> be6570cc
     def __init__(
         self,
         field1: KeyValidator[A],
@@ -1128,13 +1060,7 @@
             )
 
 
-<<<<<<< HEAD
-class Obj7Props(
-    Generic[A, B, C, D, E, F, G, Ret], TransformableValidator[Any, Ret, Jsonable]
-):
-=======
 class Obj7Props(Generic[A, B, C, D, E, F, G, Ret], TransformableValidator[Any, Ret, JO]):
->>>>>>> be6570cc
     def __init__(
         self,
         field1: KeyValidator[A],
@@ -1185,11 +1111,7 @@
 
 
 class Obj8Props(
-<<<<<<< HEAD
-    Generic[A, B, C, D, E, F, G, H, Ret], TransformableValidator[Any, Ret, Jsonable]
-=======
     Generic[A, B, C, D, E, F, G, H, Ret], TransformableValidator[Any, Ret, JO]
->>>>>>> be6570cc
 ):
     def __init__(
         self,
@@ -1244,11 +1166,7 @@
 
 
 class Obj9Props(
-<<<<<<< HEAD
-    Generic[A, B, C, D, E, F, G, H, I, Ret], TransformableValidator[Any, Ret, Jsonable]
-=======
     Generic[A, B, C, D, E, F, G, H, I, Ret], TransformableValidator[Any, Ret, JO]
->>>>>>> be6570cc
 ):
     def __init__(
         self,
