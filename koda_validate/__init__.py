--- conflicted
+++ resolved
@@ -98,7 +98,6 @@
 )
 from koda_validate.time import DatetimeValidator, DateValidator
 from koda_validate.tuple import Tuple2Validator, Tuple3Validator
-<<<<<<< HEAD
 from koda_validate.typedefs import (
     Predicate,
     PredicateAsync,
@@ -106,8 +105,4 @@
     Serializable,
     Validator,
     ValidatorAsync,
-)
-from koda_validate.validate_and_map import validate_and_map
-=======
-from koda_validate.typedefs import Predicate, Processor, Serializable, Validator
->>>>>>> 3b77a56f
+)