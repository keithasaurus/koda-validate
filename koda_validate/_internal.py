from typing import (
    TYPE_CHECKING,
    Any,
    Callable,
    ClassVar,
    Dict,
    Hashable,
    List,
    Literal,
    NoReturn,
    Optional,
    Tuple,
    Type,
    Union,
)

from koda import nothing

from koda_validate import Invalid, Valid
<<<<<<< HEAD
from koda_validate._generics import SuccessT
=======
from koda_validate._generics import A, InputT, SuccessT
>>>>>>> ed35d6f6
from koda_validate.base import (
    InvalidDict,
    InvalidExtraKeys,
    InvalidMissingKey,
    InvalidPredicates,
    InvalidType,
    Predicate,
    PredicateAsync,
    Processor,
    ValidationErr,
    ValidationResult,
    Validator,
)

_ResultTupleUnsafe = Tuple[bool, Any]

ResultTuple = Union[Tuple[Literal[True], A], Tuple[Literal[False], ValidationErr]]


class _ToTupleValidator(Validator[SuccessT]):
    """
    This `Validator` subclass exists for optimization. When we call
    nested validators it's much less computation to deal with simple
    tuples and bools, instead of Valid and Invalid instances.
    This class may go away!

    DO NOT USE THIS UNLESS YOU:
    - ARE OK WITH THIS DISAPPEARING IN A FUTURE RELEASE
    - ARE GOING TO TEST YOUR CODE EXTENSIVELY
    """

<<<<<<< HEAD
    def validate_to_tuple(self, val: Any) -> _ResultTupleUnsafe:
        raise NotImplementedError()  # pragma: no cover

    async def validate_to_tuple_async(self, val: Any) -> _ResultTupleUnsafe:
        raise NotImplementedError()  # pragma: no cover

    async def validate_async(self, val: Any) -> ValidationResult[SuccessT]:
        valid, result_val = await self.validate_to_tuple_async(val)
        if valid:
            return Valid(result_val)
        else:
            return Invalid(self, result_val)

    def __call__(self, val: Any) -> ValidationResult[SuccessT]:
        valid, result_val = self.validate_to_tuple(val)
        if valid:
            return Valid(result_val)
        else:
            return Invalid(self, result_val)
=======
    def validate_to_tuple(self, val: InputT) -> ResultTuple[SuccessT]:
        raise NotImplementedError()  # pragma: no cover

    async def validate_to_tuple_async(self, val: InputT) -> ResultTuple[SuccessT]:
        raise NotImplementedError()  # pragma: no cover

    async def validate_async(self, val: InputT) -> ValidationResult[SuccessT]:
        result = await self.validate_to_tuple_async(val)
        if result[0]:
            return Valid(result[1])
        else:
            return Invalid(result[1])

    def __call__(self, val: InputT) -> ValidationResult[SuccessT]:
        result = self.validate_to_tuple(val)
        if result[0]:
            return Valid(result[1])
        else:
            return Invalid(result[1])
>>>>>>> ed35d6f6


def validate_dict_to_tuple(
    source_validator: Validator[Any],
    preprocessors: Optional[List[Processor[Dict[Any, Any]]]],
    fast_keys: List[Tuple[Hashable, Validator[Any], bool, bool]],
    schema: Dict[Any, Validator[Any]],
    unknown_keys_err: Tuple[Literal[False], InvalidExtraKeys],
    data: Any,
) -> ResultTuple[Dict[Any, Any]]:
    if not isinstance(data, dict):
        return False, InvalidType(source_validator, dict)

    if preprocessors:
        for preproc in preprocessors:
            data = preproc(data)

    # this seems to be faster than `for key_ in data.keys()`
    for key_ in data:
        if key_ not in schema:
            return unknown_keys_err

    success_dict: Dict[Hashable, Any] = {}
    errs: Dict[Hashable, ValidationErr] = {}
    for key_, validator, key_required, is_tuple_validator in fast_keys:
        try:
            val = data[key_]
        except KeyError:
            if key_required:
                errs[key_] = InvalidMissingKey(source_validator)
            elif not errs:
                success_dict[key_] = nothing
        else:
            if is_tuple_validator:
                if TYPE_CHECKING:
                    assert isinstance(validator, _ToTupleValidator)
                success, new_val = validator.validate_to_tuple(val)
            else:
                success, new_val = (
                    (True, result_.val)
                    if (result_ := validator(val)).is_valid
                    else (False, result_.val)
                )

            if not success:
                errs[key_] = new_val
            elif not errs:
                success_dict[key_] = new_val

    if errs:
        return False, InvalidDict(source_validator, errs)
    else:
        return True, success_dict


async def validate_dict_to_tuple_async(
    source_validator: Validator[Any],
    preprocessors: Optional[List[Processor[Dict[Any, Any]]]],
    fast_keys: List[Tuple[Hashable, Validator[Any], bool, bool]],
    schema: Dict[Any, Validator[Any]],
    unknown_keys_err: Tuple[Literal[False], InvalidExtraKeys],
    data: Any,
) -> ResultTuple[Dict[Any, Any]]:
    if not isinstance(data, dict):
        return False, InvalidType(source_validator, dict)

    if preprocessors:
        for preproc in preprocessors:
            data = preproc(data)

    # this seems to be faster than `for key_ in data.keys()`
    for key_ in data:
        if key_ not in schema:
            return unknown_keys_err

    success_dict: Dict[Hashable, Any] = {}
    errs: Dict[Hashable, ValidationErr] = {}
    for key_, validator, key_required, is_tuple_validator in fast_keys:
        try:
            val = data[key_]
        except KeyError:
            if key_required:
                errs[key_] = InvalidMissingKey(source_validator)
            elif not errs:
                success_dict[key_] = nothing
        else:
            if is_tuple_validator:
                if TYPE_CHECKING:
                    assert isinstance(validator, _ToTupleValidator)
                success, new_val = await validator.validate_to_tuple_async(val)
            else:
                success, new_val = (
                    (True, result_.val)
                    if (result_ := await validator.validate_async(val)).is_valid
                    else (False, result_.val)
                )

            if not success:
                errs[key_] = new_val
            elif not errs:
                success_dict[key_] = new_val

    if errs:
        return False, InvalidDict(source_validator, errs)
    else:
        return True, success_dict


def _simple_type_validator(
    type_: Type[Any], type_err: InvalidType
) -> Callable[[Any], _ResultTupleUnsafe]:
    def inner(val: Any) -> _ResultTupleUnsafe:
        return (True, val) if type(val) is type_ else (False, type_err)

    return inner


def _async_predicates_warning(cls: Type[Any]) -> NoReturn:
    raise AssertionError(
        f"{cls.__name__} cannot run `predicates_async` in synchronous calls. "
        f"Please `await` the `.validate_async` method instead; or remove the "
        f"items in `predicates_async`."
    )


class _ExactTypeValidator(_ToTupleValidator[SuccessT]):
    """
    This `Validator` subclass exists primarily for code cleanliness and standardization.
    It allows us to have very simple Scalar validators.

    This class may go away!

    DO NOT USE THIS UNLESS YOU:
    - ARE OK WITH THIS DISAPPEARING IN A FUTURE RELEASE
    - ARE GOING TO TEST YOUR CODE EXTENSIVELY
    """

    __match_args__ = ("predicates", "predicates_async", "preprocessors")

    # SHOULD BE THE SAME AS SuccessT but mypy can't handle that...? v0.991
    _TYPE: ClassVar[Type[Any]]
    _type_err: InvalidType

    def __init__(
        self,
        *predicates: Predicate[SuccessT],
        predicates_async: Optional[List[PredicateAsync[SuccessT]]] = None,
        preprocessors: Optional[List[Processor[SuccessT]]] = None,
    ) -> None:
        self.predicates = predicates
        self.predicates_async = predicates_async
        self.preprocessors = preprocessors
        _type_err = InvalidType(self._TYPE)
        self._type_err = _type_err

        # optimization for simple  validators. can speed up by ~15%
        if not predicates and not predicates_async and not preprocessors:
            self.validate_to_tuple = _simple_type_validator(  # type: ignore
                self._TYPE, _type_err
            )

    def validate_to_tuple(self, val: Any) -> ResultTuple[SuccessT]:
        if self.predicates_async:
            _async_predicates_warning(self.__class__)

        if type(val) is self._TYPE:
            if self.preprocessors:
                for proc in self.preprocessors:
                    val = proc(val)

            if self.predicates:
                errors: List[Any] = [pred for pred in self.predicates if not pred(val)]
                if errors:
                    return False, InvalidPredicates(errors)
                else:
                    return True, val
            else:
                return True, val
        return False, self._type_err

    async def validate_to_tuple_async(self, val: Any) -> ResultTuple[SuccessT]:
        if type(val) is self._TYPE:
            if self.preprocessors:
                for proc in self.preprocessors:
                    val = proc(val)

            errors: List[Union[Predicate[SuccessT], PredicateAsync[SuccessT]]] = [
                pred for pred in self.predicates if not pred(val)
            ]

            if self.predicates_async:
                errors.extend(
                    [
                        pred
                        for pred in self.predicates_async
                        if not await pred.validate_async(val)
                    ]
                )
            if errors:
                return False, InvalidPredicates(errors)
            else:
                return True, val
        return False, self._type_err

    async def validate_async(self, val: InputT) -> ValidationResult[SuccessT]:
        result = await self.validate_to_tuple_async(val)
        if result[0]:
            return Valid(result[1])
        else:
            return Invalid(result[1])

    def __call__(self, val: InputT) -> ValidationResult[SuccessT]:
        result = self.validate_to_tuple(val)
        if result[0]:
            return Valid(result[1])
        else:
            return Invalid(result[1])


class _CoercingValidator(_ToTupleValidator[SuccessT]):
    """
    This `Validator` subclass exists primarily for code cleanliness and standardization.
    It allows us to have very simple Scalar validators.

    This class may go away!

    DO NOT USE THIS UNLESS YOU:
    - ARE OK WITH THIS DISAPPEARING IN A FUTURE RELEASE
    - ARE GOING TO TEST YOUR CODE EXTENSIVELY
    """

    __match_args__ = ("predicates", "predicates_async", "preprocessors")

    def __init__(
        self,
        *predicates: Predicate[SuccessT],
        predicates_async: Optional[List[PredicateAsync[SuccessT]]] = None,
        preprocessors: Optional[List[Processor[SuccessT]]] = None,
    ) -> None:
        self.predicates = predicates
        self.predicates_async = predicates_async
        self.preprocessors = preprocessors

<<<<<<< HEAD
    def coerce_to_type(self, val: Any) -> _ResultTupleUnsafe:
        raise NotImplementedError()  # pragma: no cover

    def validate_to_tuple(self, val: Any) -> _ResultTupleUnsafe:
=======
    def coerce_to_type(self, val: InputT) -> ResultTuple[SuccessT]:
        raise NotImplementedError()  # pragma: no cover

    def validate_to_tuple(self, val: InputT) -> ResultTuple[SuccessT]:
>>>>>>> ed35d6f6
        if self.predicates_async:
            _async_predicates_warning(self.__class__)

        result = self.coerce_to_type(val)
        if result[0]:
            val_or_type_err = result[1]
            if self.preprocessors:
                for proc in self.preprocessors:
                    val_or_type_err = proc(val_or_type_err)

            if self.predicates:
                errors: List[Any] = [
                    pred for pred in self.predicates if not pred(val_or_type_err)
                ]
                if errors:
                    return False, InvalidPredicates(errors)
                else:
                    return True, val_or_type_err
            else:
                return True, val_or_type_err
        return False, result[1]

<<<<<<< HEAD
    async def validate_to_tuple_async(self, val: Any) -> _ResultTupleUnsafe:
        succeeded, val_or_type_err = self.coerce_to_type(val)
        if succeeded:
=======
    async def validate_to_tuple_async(self, val: InputT) -> ResultTuple[SuccessT]:
        result = self.coerce_to_type(val)
        if result[0]:
            val_or_type_err = result[1]
>>>>>>> ed35d6f6
            if self.preprocessors:
                for proc in self.preprocessors:
                    val_or_type_err = proc(val_or_type_err)

            errors: List[Union[Predicate[SuccessT], PredicateAsync[SuccessT]]] = [
                pred for pred in self.predicates if not pred(val_or_type_err)
            ]

            if self.predicates_async:
                errors.extend(
                    [
                        pred
                        for pred in self.predicates_async
                        if not await pred.validate_async(val_or_type_err)
                    ]
                )
            if errors:
                return False, InvalidPredicates(errors)
            else:
                return True, val_or_type_err
        return False, result[1]<|MERGE_RESOLUTION|>--- conflicted
+++ resolved
@@ -17,11 +17,7 @@
 from koda import nothing
 
 from koda_validate import Invalid, Valid
-<<<<<<< HEAD
-from koda_validate._generics import SuccessT
-=======
 from koda_validate._generics import A, InputT, SuccessT
->>>>>>> ed35d6f6
 from koda_validate.base import (
     InvalidDict,
     InvalidExtraKeys,
@@ -53,27 +49,6 @@
     - ARE GOING TO TEST YOUR CODE EXTENSIVELY
     """
 
-<<<<<<< HEAD
-    def validate_to_tuple(self, val: Any) -> _ResultTupleUnsafe:
-        raise NotImplementedError()  # pragma: no cover
-
-    async def validate_to_tuple_async(self, val: Any) -> _ResultTupleUnsafe:
-        raise NotImplementedError()  # pragma: no cover
-
-    async def validate_async(self, val: Any) -> ValidationResult[SuccessT]:
-        valid, result_val = await self.validate_to_tuple_async(val)
-        if valid:
-            return Valid(result_val)
-        else:
-            return Invalid(self, result_val)
-
-    def __call__(self, val: Any) -> ValidationResult[SuccessT]:
-        valid, result_val = self.validate_to_tuple(val)
-        if valid:
-            return Valid(result_val)
-        else:
-            return Invalid(self, result_val)
-=======
     def validate_to_tuple(self, val: InputT) -> ResultTuple[SuccessT]:
         raise NotImplementedError()  # pragma: no cover
 
@@ -85,15 +60,14 @@
         if result[0]:
             return Valid(result[1])
         else:
-            return Invalid(result[1])
+            return Invalid(self, result[1])
 
     def __call__(self, val: InputT) -> ValidationResult[SuccessT]:
         result = self.validate_to_tuple(val)
         if result[0]:
             return Valid(result[1])
         else:
-            return Invalid(result[1])
->>>>>>> ed35d6f6
+            return Invalid(self, result[1])
 
 
 def validate_dict_to_tuple(
@@ -337,17 +311,10 @@
         self.predicates_async = predicates_async
         self.preprocessors = preprocessors
 
-<<<<<<< HEAD
-    def coerce_to_type(self, val: Any) -> _ResultTupleUnsafe:
-        raise NotImplementedError()  # pragma: no cover
-
-    def validate_to_tuple(self, val: Any) -> _ResultTupleUnsafe:
-=======
     def coerce_to_type(self, val: InputT) -> ResultTuple[SuccessT]:
         raise NotImplementedError()  # pragma: no cover
 
     def validate_to_tuple(self, val: InputT) -> ResultTuple[SuccessT]:
->>>>>>> ed35d6f6
         if self.predicates_async:
             _async_predicates_warning(self.__class__)
 
@@ -370,16 +337,10 @@
                 return True, val_or_type_err
         return False, result[1]
 
-<<<<<<< HEAD
-    async def validate_to_tuple_async(self, val: Any) -> _ResultTupleUnsafe:
-        succeeded, val_or_type_err = self.coerce_to_type(val)
-        if succeeded:
-=======
     async def validate_to_tuple_async(self, val: InputT) -> ResultTuple[SuccessT]:
         result = self.coerce_to_type(val)
         if result[0]:
             val_or_type_err = result[1]
->>>>>>> ed35d6f6
             if self.preprocessors:
                 for proc in self.preprocessors:
                     val_or_type_err = proc(val_or_type_err)
