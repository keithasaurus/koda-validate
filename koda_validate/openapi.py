--- conflicted
+++ resolved
@@ -1,14 +1,6 @@
 from typing import Any, Dict, List, NoReturn, Union
 
 from koda_validate.serialization import JsonSerializable
-<<<<<<< HEAD
-from koda_validate.base import PredicateValidator, TransformableValidator
-
-from koda_validate.validation import Obj1Prop, Obj2Props, Obj3Props, Obj4Props, Obj5Props, Obj6Props, Obj7Props, Obj8Props, Obj9Props, Obj10Props, String, Integer, \
-    Float, OneOf3, OneOf2, Tuple2, RequiredField, MaybeField, MapOf, Boolean, ArrayOf, MaxLength, Email, MinLength, \
-    Enum, NotBlank, RegexValidator, Minimum, Maximum, MinProperties, MaxProperties, MinItems, MaxItems, UniqueItems, \
-    Nullable, Lazy, Tuple3
-=======
 from koda_validate.typedefs import PredicateValidator, TransformableValidator
 from koda_validate.validation import (
     ArrayOf,
@@ -49,7 +41,6 @@
     Tuple3,
     UniqueItems,
 )
->>>>>>> be6570cc
 
 
 def unhandled_type(obj: Any) -> NoReturn:
@@ -216,18 +207,6 @@
     elif isinstance(
         obj,
         (
-<<<<<<< HEAD
-                Obj1Prop,
-                Obj2Props,
-                Obj3Props,
-                Obj4Props,
-                Obj5Props,
-                Obj6Props,
-                Obj7Props,
-                Obj8Props,
-                Obj9Props,
-                Obj10Props,
-=======
             Obj1Prop,
             Obj2Props,
             Obj3Props,
@@ -238,7 +217,6 @@
             Obj8Props,
             Obj9Props,
             Obj10Props,
->>>>>>> be6570cc
         ),
     ):
         return obj_schema(schema_name, obj)
