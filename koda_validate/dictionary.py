import dataclasses
from typing import (
    TYPE_CHECKING,
    Any,
    Awaitable,
    Callable,
    Dict,
    Final,
    Hashable,
    List,
    Literal,
    Optional,
    Tuple,
    Union,
    overload,
)

from koda import Just, Maybe, nothing

from koda_validate._generics import (
    T1,
    T2,
    T3,
    T4,
    T5,
    T6,
    T7,
    T8,
    T9,
    T10,
    T11,
    T12,
    T13,
    T14,
    T15,
    T16,
    A,
    Ret,
)
from koda_validate._internals import _async_predicates_warning
from koda_validate.base import (
    InvalidDict,
    InvalidExtraKeys,
    InvalidKeyVal,
    InvalidMap,
    InvalidType,
    Predicate,
    PredicateAsync,
    Processor,
    ValidationErr,
    ValidationResult,
    Validator,
    _ResultTupleUnsafe,
    _ToTupleValidatorUnsafe,
    invalid_key_missing,
)
from koda_validate.validated import Invalid, Valid

DICT_TYPE_ERR: Final[ValidationErr] = InvalidType(dict, "expected a dictionary")

EXPECTED_DICT_ERR_TUPLE: Final[Tuple[Literal[False], ValidationErr]] = (
    False,
    DICT_TYPE_ERR,
)


<<<<<<< HEAD
KEY_MISSING_MSG: Final[Serializable] = ["key missing"]
KEY_MISSING_ERR: Final[Invalid[Serializable]] = Invalid(KEY_MISSING_MSG)


class KeyNotRequired(Validator[Any, Maybe[A], Serializable]):
    def __init__(self, validator: Validator[Any, A, Serializable]):
=======
class KeyNotRequired(Validator[Any, Maybe[A]]):
    """
    For complex type reasons in the KeyValidator definition,
    this does not subclass Validator (even though it probably should)
    """

    def __init__(self, validator: Validator[Any, A]):
>>>>>>> f6b8ff78
        self.validator = validator

    def __call__(self, val: Any) -> ValidationResult[Maybe[A]]:
        return self.validator(val).map(Just)

    async def validate_async(self, val: Any) -> ValidationResult[Maybe[A]]:
        return (await self.validator.validate_async(val)).map(Just)


KeyValidator = Tuple[
    Hashable,
    Validator[Any, A],
]


class MapValidator(Validator[Any, Dict[T1, T2]]):
    __slots__ = (
        "key_validator",
        "value_validator",
        "predicates",
        "predicates_async",
        "preprocessors",
    )
    __match_args__ = (
        "key_validator",
        "value_validator",
        "predicates",
        "predicates_async",
        "preprocessors",
    )

    def __init__(
        self,
        *,
        key: Validator[Any, T1],
        value: Validator[Any, T2],
        predicates: Optional[List[Predicate[Dict[T1, T2]]]] = None,
        predicates_async: Optional[List[PredicateAsync[Dict[T1, T2]]]] = None,
        preprocessors: Optional[List[Processor[Dict[Any, Any]]]] = None,
    ) -> None:
        self.key_validator = key
        self.value_validator = value
        self.predicates = predicates
        self.predicates_async = predicates_async
        self.preprocessors = preprocessors

    def __call__(self, val: Any) -> ValidationResult[Dict[T1, T2]]:
        if self.predicates_async:
            _async_predicates_warning(self.__class__)

        if isinstance(val, dict):
            if self.preprocessors is not None:
                for preproc in self.preprocessors:
                    val = preproc(val)

            predicate_errors: List[
                Union[Predicate[Dict[Any, Any]], PredicateAsync[Dict[Any, Any]]]
            ] = []
            if self.predicates is not None:
                for predicate in self.predicates:
                    # Note that the expectation here is that validators will likely
                    # be doing json like number of keys; they aren't expected
                    # to be drilling down into specific keys and values. That may be
                    # an incorrect assumption; if so, some minor refactoring is probably
                    # necessary.
                    if not predicate(val):
                        predicate_errors.append(predicate)

            if predicate_errors:
                return Invalid(predicate_errors)

            return_dict: Dict[T1, T2] = {}
            errors: InvalidMap = InvalidMap({})
            for key, val_ in val.items():
                key_result = self.key_validator(key)
                val_result = self.value_validator(val_)

                if key_result.is_valid and val_result.is_valid:
                    return_dict[key_result.val] = val_result.val
                else:
                    errors.keys[key] = InvalidKeyVal(
                        key=None if key_result.is_valid else key_result.val,
                        val=None if val_result.is_valid else val_result.val,
                    )

            if errors.keys:
                return Invalid(errors)
            else:
                return Valid(return_dict)
        else:
            return Invalid(DICT_TYPE_ERR)

    async def validate_async(self, val: Any) -> ValidationResult[Dict[T1, T2]]:
        if isinstance(val, dict):
            if self.preprocessors is not None:
                for preproc in self.preprocessors:
                    val = preproc(val)

            predicate_errors: List[
                Union[Predicate[Dict[Any, Any]], PredicateAsync[Dict[Any, Any]]]
            ] = []
            if self.predicates is not None:
                for predicate in self.predicates:
                    # Note that the expectation here is that validators will likely
                    # be doing json like number of keys; they aren't expected
                    # to be drilling down into specific keys and values. That may be
                    # an incorrect assumption; if so, some minor refactoring is probably
                    # necessary.
                    if not predicate(val):
                        predicate_errors.append(predicate)

            if self.predicates_async is not None:
                for pred_async in self.predicates_async:
                    if not await pred_async.validate_async(val):
                        predicate_errors.append(pred_async)

            if predicate_errors:
                return Invalid(predicate_errors)

            return_dict: Dict[T1, T2] = {}
            errors: InvalidMap = InvalidMap({})

            for key, val_ in val.items():
                key_result = await self.key_validator.validate_async(key)
                val_result = await self.value_validator.validate_async(val_)

                if key_result.is_valid and val_result.is_valid:
                    return_dict[key_result.val] = val_result.val
                else:
                    errors.keys[key] = InvalidKeyVal(
                        key=None if key_result.is_valid else key_result.val,
                        val=None if val_result.is_valid else val_result.val,
                    )

            if errors.keys:
                return Invalid(errors)
            else:
                return Valid(return_dict)
        else:
            return Invalid(DICT_TYPE_ERR)


class IsDictValidator(_ToTupleValidatorUnsafe[Any, Dict[Any, Any]]):
    def validate_to_tuple(self, val: Any) -> _ResultTupleUnsafe:
        if isinstance(val, dict):
            return True, val
        else:
            return False, DICT_TYPE_ERR

    async def validate_to_tuple_async(self, val: Any) -> _ResultTupleUnsafe:
        return self.validate_to_tuple(val)


is_dict_validator = IsDictValidator()


@dataclasses.dataclass(init=False)
class MinKeys(Predicate[Dict[Any, Any]]):
    size: int
    err_message: str

    def __init__(self, size: int) -> None:
        self.err_message = f"minimum allowed properties is {size}"
        self.size = size

    def __call__(self, val: Dict[Any, Any]) -> bool:
        return len(val) >= self.size


@dataclasses.dataclass(init=False)
class MaxKeys(Predicate[Dict[Any, Any]]):
    size: int
    err_message: str

    def __init__(self, size: int) -> None:
        self.err_message = f"maximum allowed properties is {size}"
        self.size = size

    def __call__(self, val: Dict[Any, Any]) -> bool:
        return len(val) <= self.size


class RecordValidator(_ToTupleValidatorUnsafe[Any, Ret]):
    __slots__ = (
        "_fast_keys",
        "_key_set",
        "keys",
        "into",
        "preprocessors",
        "validate_object",
        "validate_object_async",
    )
    __match_args__ = (
        "keys",
        "into",
        "preprocessors",
        "validate_object",
        "validate_object_async",
    )

    @overload
    def __init__(
        self,
        *,
        into: Callable[[T1], Ret],
        keys: Tuple[
            KeyValidator[T1],
        ],
        validate_object: Optional[Callable[[Ret], ValidationResult[Ret]]] = None,
        validate_object_async: Optional[
            Callable[[Ret], Awaitable[ValidationResult[Ret]]]
        ] = None,
        preprocessors: Optional[List[Processor[Dict[Any, Any]]]] = None,
    ) -> None:
        ...  # pragma: no cover

    @overload
    def __init__(
        self,
        *,
        into: Callable[[T1, T2], Ret],
        keys: Tuple[
            KeyValidator[T1],
            KeyValidator[T2],
        ],
        validate_object: Optional[Callable[[Ret], ValidationResult[Ret]]] = None,
        validate_object_async: Optional[
            Callable[[Ret], Awaitable[ValidationResult[Ret]]]
        ] = None,
        preprocessors: Optional[List[Processor[Dict[Any, Any]]]] = None,
    ) -> None:
        ...  # pragma: no cover

    @overload
    def __init__(
        self,
        *,
        into: Callable[[T1, T2, T3], Ret],
        keys: Tuple[
            KeyValidator[T1],
            KeyValidator[T2],
            KeyValidator[T3],
        ],
        validate_object: Optional[Callable[[Ret], ValidationResult[Ret]]] = None,
        validate_object_async: Optional[
            Callable[[Ret], Awaitable[ValidationResult[Ret]]]
        ] = None,
        preprocessors: Optional[List[Processor[Dict[Any, Any]]]] = None,
    ) -> None:
        ...  # pragma: no cover

    @overload
    def __init__(
        self,
        *,
        into: Callable[[T1, T2, T3, T4], Ret],
        keys: Tuple[
            KeyValidator[T1],
            KeyValidator[T2],
            KeyValidator[T3],
            KeyValidator[T4],
        ],
        validate_object: Optional[Callable[[Ret], ValidationResult[Ret]]] = None,
        validate_object_async: Optional[
            Callable[[Ret], Awaitable[ValidationResult[Ret]]]
        ] = None,
        preprocessors: Optional[List[Processor[Dict[Any, Any]]]] = None,
    ) -> None:
        ...  # pragma: no cover

    @overload
    def __init__(
        self,
        *,
        into: Callable[[T1, T2, T3, T4, T5], Ret],
        keys: Tuple[
            KeyValidator[T1],
            KeyValidator[T2],
            KeyValidator[T3],
            KeyValidator[T4],
            KeyValidator[T5],
        ],
        validate_object: Optional[Callable[[Ret], ValidationResult[Ret]]] = None,
        validate_object_async: Optional[
            Callable[[Ret], Awaitable[ValidationResult[Ret]]]
        ] = None,
        preprocessors: Optional[List[Processor[Dict[Any, Any]]]] = None,
    ) -> None:
        ...  # pragma: no cover

    @overload
    def __init__(
        self,
        *,
        into: Callable[[T1, T2, T3, T4, T5, T6], Ret],
        keys: Tuple[
            KeyValidator[T1],
            KeyValidator[T2],
            KeyValidator[T3],
            KeyValidator[T4],
            KeyValidator[T5],
            KeyValidator[T6],
        ],
        validate_object: Optional[Callable[[Ret], ValidationResult[Ret]]] = None,
        validate_object_async: Optional[
            Callable[[Ret], Awaitable[ValidationResult[Ret]]]
        ] = None,
        preprocessors: Optional[List[Processor[Dict[Any, Any]]]] = None,
    ) -> None:
        ...  # pragma: no cover

    @overload
    def __init__(
        self,
        *,
        into: Callable[[T1, T2, T3, T4, T5, T6, T7], Ret],
        keys: Tuple[
            KeyValidator[T1],
            KeyValidator[T2],
            KeyValidator[T3],
            KeyValidator[T4],
            KeyValidator[T5],
            KeyValidator[T6],
            KeyValidator[T7],
        ],
        validate_object: Optional[Callable[[Ret], ValidationResult[Ret]]] = None,
        validate_object_async: Optional[
            Callable[[Ret], Awaitable[ValidationResult[Ret]]]
        ] = None,
        preprocessors: Optional[List[Processor[Dict[Any, Any]]]] = None,
    ) -> None:
        ...  # pragma: no cover

    @overload
    def __init__(
        self,
        *,
        into: Callable[[T1, T2, T3, T4, T5, T6, T7, T8], Ret],
        keys: Tuple[
            KeyValidator[T1],
            KeyValidator[T2],
            KeyValidator[T3],
            KeyValidator[T4],
            KeyValidator[T5],
            KeyValidator[T6],
            KeyValidator[T7],
            KeyValidator[T8],
        ],
        validate_object: Optional[Callable[[Ret], ValidationResult[Ret]]] = None,
        validate_object_async: Optional[
            Callable[[Ret], Awaitable[ValidationResult[Ret]]]
        ] = None,
        preprocessors: Optional[List[Processor[Dict[Any, Any]]]] = None,
    ) -> None:
        ...  # pragma: no cover

    @overload
    def __init__(
        self,
        *,
        into: Callable[[T1, T2, T3, T4, T5, T6, T7, T8, T9], Ret],
        keys: Tuple[
            KeyValidator[T1],
            KeyValidator[T2],
            KeyValidator[T3],
            KeyValidator[T4],
            KeyValidator[T5],
            KeyValidator[T6],
            KeyValidator[T7],
            KeyValidator[T8],
            KeyValidator[T9],
        ],
        validate_object: Optional[Callable[[Ret], ValidationResult[Ret]]] = None,
        validate_object_async: Optional[
            Callable[[Ret], Awaitable[ValidationResult[Ret]]]
        ] = None,
        preprocessors: Optional[List[Processor[Dict[Any, Any]]]] = None,
    ) -> None:
        ...  # pragma: no cover

    @overload
    def __init__(
        self,
        *,
        into: Callable[[T1, T2, T3, T4, T5, T6, T7, T8, T9, T10], Ret],
        keys: Tuple[
            KeyValidator[T1],
            KeyValidator[T2],
            KeyValidator[T3],
            KeyValidator[T4],
            KeyValidator[T5],
            KeyValidator[T6],
            KeyValidator[T7],
            KeyValidator[T8],
            KeyValidator[T9],
            KeyValidator[T10],
        ],
        validate_object: Optional[Callable[[Ret], ValidationResult[Ret]]] = None,
        validate_object_async: Optional[
            Callable[[Ret], Awaitable[ValidationResult[Ret]]]
        ] = None,
        preprocessors: Optional[List[Processor[Dict[Any, Any]]]] = None,
    ) -> None:
        ...  # pragma: no cover

    @overload
    def __init__(
        self,
        *,
        into: Callable[[T1, T2, T3, T4, T5, T6, T7, T8, T9, T10, T11], Ret],
        keys: Tuple[
            KeyValidator[T1],
            KeyValidator[T2],
            KeyValidator[T3],
            KeyValidator[T4],
            KeyValidator[T5],
            KeyValidator[T6],
            KeyValidator[T7],
            KeyValidator[T8],
            KeyValidator[T9],
            KeyValidator[T10],
            KeyValidator[T11],
        ],
        validate_object: Optional[Callable[[Ret], ValidationResult[Ret]]] = None,
        validate_object_async: Optional[
            Callable[[Ret], Awaitable[ValidationResult[Ret]]]
        ] = None,
        preprocessors: Optional[List[Processor[Dict[Any, Any]]]] = None,
    ) -> None:
        ...  # pragma: no cover

    @overload
    def __init__(
        self,
        *,
        into: Callable[[T1, T2, T3, T4, T5, T6, T7, T8, T9, T10, T11, T12], Ret],
        keys: Tuple[
            KeyValidator[T1],
            KeyValidator[T2],
            KeyValidator[T3],
            KeyValidator[T4],
            KeyValidator[T5],
            KeyValidator[T6],
            KeyValidator[T7],
            KeyValidator[T8],
            KeyValidator[T9],
            KeyValidator[T10],
            KeyValidator[T11],
            KeyValidator[T12],
        ],
        validate_object: Optional[Callable[[Ret], ValidationResult[Ret]]] = None,
        validate_object_async: Optional[
            Callable[[Ret], Awaitable[ValidationResult[Ret]]]
        ] = None,
        preprocessors: Optional[List[Processor[Dict[Any, Any]]]] = None,
    ) -> None:
        ...  # pragma: no cover

    @overload
    def __init__(
        self,
        *,
        into: Callable[[T1, T2, T3, T4, T5, T6, T7, T8, T9, T10, T11, T12, T13], Ret],
        keys: Tuple[
            KeyValidator[T1],
            KeyValidator[T2],
            KeyValidator[T3],
            KeyValidator[T4],
            KeyValidator[T5],
            KeyValidator[T6],
            KeyValidator[T7],
            KeyValidator[T8],
            KeyValidator[T9],
            KeyValidator[T10],
            KeyValidator[T11],
            KeyValidator[T12],
            KeyValidator[T13],
        ],
        validate_object: Optional[Callable[[Ret], ValidationResult[Ret]]] = None,
        validate_object_async: Optional[
            Callable[[Ret], Awaitable[ValidationResult[Ret]]]
        ] = None,
        preprocessors: Optional[List[Processor[Dict[Any, Any]]]] = None,
    ) -> None:
        ...  # pragma: no cover

    @overload
    def __init__(
        self,
        *,
        into: Callable[
            [T1, T2, T3, T4, T5, T6, T7, T8, T9, T10, T11, T12, T13, T14], Ret
        ],
        keys: Tuple[
            KeyValidator[T1],
            KeyValidator[T2],
            KeyValidator[T3],
            KeyValidator[T4],
            KeyValidator[T5],
            KeyValidator[T6],
            KeyValidator[T7],
            KeyValidator[T8],
            KeyValidator[T9],
            KeyValidator[T10],
            KeyValidator[T11],
            KeyValidator[T12],
            KeyValidator[T13],
            KeyValidator[T14],
        ],
        validate_object: Optional[Callable[[Ret], ValidationResult[Ret]]] = None,
        validate_object_async: Optional[
            Callable[[Ret], Awaitable[ValidationResult[Ret]]]
        ] = None,
        preprocessors: Optional[List[Processor[Dict[Any, Any]]]] = None,
    ) -> None:
        ...  # pragma: no cover

    @overload
    def __init__(
        self,
        *,
        into: Callable[
            [T1, T2, T3, T4, T5, T6, T7, T8, T9, T10, T11, T12, T13, T14, T15], Ret
        ],
        keys: Tuple[
            KeyValidator[T1],
            KeyValidator[T2],
            KeyValidator[T3],
            KeyValidator[T4],
            KeyValidator[T5],
            KeyValidator[T6],
            KeyValidator[T7],
            KeyValidator[T8],
            KeyValidator[T9],
            KeyValidator[T10],
            KeyValidator[T11],
            KeyValidator[T12],
            KeyValidator[T13],
            KeyValidator[T14],
            KeyValidator[T15],
        ],
        validate_object: Optional[Callable[[Ret], ValidationResult[Ret]]] = None,
        validate_object_async: Optional[
            Callable[[Ret], Awaitable[ValidationResult[Ret]]]
        ] = None,
        preprocessors: Optional[List[Processor[Dict[Any, Any]]]] = None,
    ) -> None:
        ...  # pragma: no cover

    @overload
    def __init__(
        self,
        *,
        into: Callable[
            [T1, T2, T3, T4, T5, T6, T7, T8, T9, T10, T11, T12, T13, T14, T15, T16], Ret
        ],
        keys: Tuple[
            KeyValidator[T1],
            KeyValidator[T2],
            KeyValidator[T3],
            KeyValidator[T4],
            KeyValidator[T5],
            KeyValidator[T6],
            KeyValidator[T7],
            KeyValidator[T8],
            KeyValidator[T9],
            KeyValidator[T10],
            KeyValidator[T11],
            KeyValidator[T12],
            KeyValidator[T13],
            KeyValidator[T14],
            KeyValidator[T15],
            KeyValidator[T16],
        ],
        validate_object: Optional[Callable[[Ret], ValidationResult[Ret]]] = None,
        validate_object_async: Optional[
            Callable[[Ret], Awaitable[ValidationResult[Ret]]]
        ] = None,
        preprocessors: Optional[List[Processor[Dict[Any, Any]]]] = None,
    ) -> None:
        ...  # pragma: no cover

    def __init__(
        self,
        into: Union[
            Callable[[T1], Ret],
            Callable[[T1, T2], Ret],
            Callable[[T1, T2, T3], Ret],
            Callable[[T1, T2, T3, T4], Ret],
            Callable[[T1, T2, T3, T4, T5], Ret],
            Callable[[T1, T2, T3, T4, T5, T6], Ret],
            Callable[[T1, T2, T3, T4, T5, T6, T7], Ret],
            Callable[[T1, T2, T3, T4, T5, T6, T7, T8], Ret],
            Callable[[T1, T2, T3, T4, T5, T6, T7, T8, T9], Ret],
            Callable[[T1, T2, T3, T4, T5, T6, T7, T8, T9, T10], Ret],
            Callable[[T1, T2, T3, T4, T5, T6, T7, T8, T9, T10, T11], Ret],
            Callable[[T1, T2, T3, T4, T5, T6, T7, T8, T9, T10, T11, T12], Ret],
            Callable[[T1, T2, T3, T4, T5, T6, T7, T8, T9, T10, T11, T12, T13], Ret],
            Callable[[T1, T2, T3, T4, T5, T6, T7, T8, T9, T10, T11, T12, T13, T14], Ret],
            Callable[
                [T1, T2, T3, T4, T5, T6, T7, T8, T9, T10, T11, T12, T13, T14, T15], Ret
            ],
            Callable[
                [T1, T2, T3, T4, T5, T6, T7, T8, T9, T10, T11, T12, T13, T14, T15, T16],
                Ret,
            ],
        ],
        keys: Union[
            Tuple[KeyValidator[T1]],
            Tuple[KeyValidator[T1], KeyValidator[T2]],
            Tuple[KeyValidator[T1], KeyValidator[T2], KeyValidator[T3]],
            Tuple[KeyValidator[T1], KeyValidator[T2], KeyValidator[T3], KeyValidator[T4]],
            Tuple[
                KeyValidator[T1],
                KeyValidator[T2],
                KeyValidator[T3],
                KeyValidator[T4],
                KeyValidator[T5],
            ],
            Tuple[
                KeyValidator[T1],
                KeyValidator[T2],
                KeyValidator[T3],
                KeyValidator[T4],
                KeyValidator[T5],
                KeyValidator[T6],
            ],
            Tuple[
                KeyValidator[T1],
                KeyValidator[T2],
                KeyValidator[T3],
                KeyValidator[T4],
                KeyValidator[T5],
                KeyValidator[T6],
                KeyValidator[T7],
            ],
            Tuple[
                KeyValidator[T1],
                KeyValidator[T2],
                KeyValidator[T3],
                KeyValidator[T4],
                KeyValidator[T5],
                KeyValidator[T6],
                KeyValidator[T7],
                KeyValidator[T8],
            ],
            Tuple[
                KeyValidator[T1],
                KeyValidator[T2],
                KeyValidator[T3],
                KeyValidator[T4],
                KeyValidator[T5],
                KeyValidator[T6],
                KeyValidator[T7],
                KeyValidator[T8],
                KeyValidator[T9],
            ],
            Tuple[
                KeyValidator[T1],
                KeyValidator[T2],
                KeyValidator[T3],
                KeyValidator[T4],
                KeyValidator[T5],
                KeyValidator[T6],
                KeyValidator[T7],
                KeyValidator[T8],
                KeyValidator[T9],
                KeyValidator[T10],
            ],
            Tuple[
                KeyValidator[T1],
                KeyValidator[T2],
                KeyValidator[T3],
                KeyValidator[T4],
                KeyValidator[T5],
                KeyValidator[T6],
                KeyValidator[T7],
                KeyValidator[T8],
                KeyValidator[T9],
                KeyValidator[T10],
                KeyValidator[T11],
            ],
            Tuple[
                KeyValidator[T1],
                KeyValidator[T2],
                KeyValidator[T3],
                KeyValidator[T4],
                KeyValidator[T5],
                KeyValidator[T6],
                KeyValidator[T7],
                KeyValidator[T8],
                KeyValidator[T9],
                KeyValidator[T10],
                KeyValidator[T11],
                KeyValidator[T12],
            ],
            Tuple[
                KeyValidator[T1],
                KeyValidator[T2],
                KeyValidator[T3],
                KeyValidator[T4],
                KeyValidator[T5],
                KeyValidator[T6],
                KeyValidator[T7],
                KeyValidator[T8],
                KeyValidator[T9],
                KeyValidator[T10],
                KeyValidator[T11],
                KeyValidator[T12],
                KeyValidator[T13],
            ],
            Tuple[
                KeyValidator[T1],
                KeyValidator[T2],
                KeyValidator[T3],
                KeyValidator[T4],
                KeyValidator[T5],
                KeyValidator[T6],
                KeyValidator[T7],
                KeyValidator[T8],
                KeyValidator[T9],
                KeyValidator[T10],
                KeyValidator[T11],
                KeyValidator[T12],
                KeyValidator[T13],
                KeyValidator[T14],
            ],
            Tuple[
                KeyValidator[T1],
                KeyValidator[T2],
                KeyValidator[T3],
                KeyValidator[T4],
                KeyValidator[T5],
                KeyValidator[T6],
                KeyValidator[T7],
                KeyValidator[T8],
                KeyValidator[T9],
                KeyValidator[T10],
                KeyValidator[T11],
                KeyValidator[T12],
                KeyValidator[T13],
                KeyValidator[T14],
                KeyValidator[T15],
            ],
            Tuple[
                KeyValidator[T1],
                KeyValidator[T2],
                KeyValidator[T3],
                KeyValidator[T4],
                KeyValidator[T5],
                KeyValidator[T6],
                KeyValidator[T7],
                KeyValidator[T8],
                KeyValidator[T9],
                KeyValidator[T10],
                KeyValidator[T11],
                KeyValidator[T12],
                KeyValidator[T13],
                KeyValidator[T14],
                KeyValidator[T15],
                KeyValidator[T16],
            ],
        ],
        validate_object: Optional[Callable[[Ret], ValidationResult[Ret]]] = None,
        validate_object_async: Optional[
            Callable[[Ret], Awaitable[ValidationResult[Ret]]]
        ] = None,
        preprocessors: Optional[List[Processor[Dict[Any, Any]]]] = None,
    ) -> None:

        self.into = into
        # needs to be `Any` until we have variadic generics presumably
        self.keys: Tuple[KeyValidator[Any], ...] = keys
        if validate_object is not None and validate_object_async is not None:
            raise AssertionError(
                "validate_object and validate_object_async cannot both be defined"
            )
        self.validate_object = validate_object
        self.validate_object_async = validate_object_async
        self.preprocessors = preprocessors

        # so we don't need to calculate each time we validate
        _key_set = {k for k, _ in keys}
        self._key_set = _key_set
        self._fast_keys = [
            (
                key,
                val,
                not isinstance(val, KeyNotRequired),
                isinstance(val, _ToTupleValidatorUnsafe),
            )
            for key, val in keys
        ]
        self._unknown_keys_err = False, InvalidExtraKeys(_key_set)

    def validate_to_tuple(self, data: Any) -> _ResultTupleUnsafe:
        if not isinstance(data, dict):
            return EXPECTED_DICT_ERR_TUPLE

        if self.preprocessors:
            for preproc in self.preprocessors:
                data = preproc(data)

        # this seems to be faster than `for key_ in data.keys()`
        for key_ in data:
            if key_ not in self._key_set:
                return False, InvalidExtraKeys(self._key_set)

        args: List[Any] = []
        errs: InvalidDict = InvalidDict({})
        for key_, validator, key_required, is_tuple_validator in self._fast_keys:
            try:
                val = data[key_]
            except KeyError:
                if key_required:
                    errs.keys[key_] = invalid_key_missing
                else:
                    args.append(nothing)
            else:
                if is_tuple_validator:
                    if TYPE_CHECKING:
                        assert isinstance(validator, _ToTupleValidatorUnsafe)
                    success, new_val = validator.validate_to_tuple(val)
                else:
                    success, new_val = (
                        (True, result_.val)
                        if (result_ := validator(val)).is_valid  # type: ignore
                        else (False, result_.val)
                    )

                if not success:
                    errs.keys[key_] = new_val
                else:
                    args.append(new_val)

        if errs.keys:
            return False, errs
        else:
            # we know this should be ret
            obj = self.into(*args)
            if self.validate_object is None:
                return True, obj
            else:
                result = self.validate_object(obj)
                if result.is_valid:
                    return True, result.val
                else:
                    return False, result.val

    async def validate_to_tuple_async(self, data: Any) -> _ResultTupleUnsafe:
        if not isinstance(data, dict):
            return EXPECTED_DICT_ERR_TUPLE

        if self.preprocessors:
            for preproc in self.preprocessors:
                data = preproc(data)

        # this seems to be faster than `for key_ in data.keys()`
        for key_ in data:
            if key_ not in self._key_set:
                return self._unknown_keys_err

        args: List[Any] = []
        errs: InvalidDict = InvalidDict({})
        for key_, validator, key_required, is_tuple_validator in self._fast_keys:
            try:
                val = data[key_]
            except KeyError:
                if key_required:
                    errs.keys[key_] = invalid_key_missing
                else:
                    args.append(nothing)
            else:
                if is_tuple_validator:
                    success, new_val = await validator.validate_to_tuple_async(val)  # type: ignore  # noqa: E501
                else:
                    success, new_val = (
                        (True, result_.val)
                        if (result_ := await validator.validate_async(val)).is_valid  # type: ignore  # noqa: E501
                        else (False, result_.val)
                    )

                if not success:
                    errs.keys[key_] = new_val
                else:
                    args.append(new_val)

        if errs.keys:
            return False, errs
        else:
            obj = self.into(*args)
            if self.validate_object is not None:
                result = self.validate_object(obj)
                if result.is_valid:
                    return True, result.val
                else:
                    return False, result.val
            elif self.validate_object_async is not None:
                result = await self.validate_object_async(obj)
                if result.is_valid:
                    return True, result.val
                else:
                    return False, result.val
            else:
                return True, obj


class DictValidatorAny(_ToTupleValidatorUnsafe[Any, Any]):
    """
    This differs from RecordValidator in a few ways:
    - if valid, it returns a dict; it does not allow another target to be specified
    - it does not narrow the types of keys / values. It always returns
    `Dict[Hashable, Any]`
    - it allows for any number of `KeyValidator`s

    This class exists for two reasons:
    - because the overloads we use to define `RecordValidator` get very slow
    for type checkers beyond a certain point, sa we have a max number of
    type-checkable keys
    - if you don't care about the types in the target object

    VALIDATION WILL STILL WORK PROPERLY, but there won't be much type hinting
    assistance.
    """

    __slots__ = (
        "schema",
        "_key_set",
        "_fast_keys",
        "_unknown_keys_err",
        "preprocessors",
        "validate_object",
        "validate_object_async",
    )
    __match_args__ = (
        "schema",
        "preprocessors",
        "validate_object",
        "validate_object_async",
    )

    def __init__(
        self,
        schema: Dict[Any, Validator[Any, Any]],
        *,
        validate_object: Optional[
            Callable[[Dict[Hashable, Any]], ValidationResult[Dict[Any, Any]]]
        ] = None,
        validate_object_async: Optional[
            Callable[
                [Dict[Any, Any]],
                Awaitable[ValidationResult[Dict[Any, Any]]],
            ]
        ] = None,
        preprocessors: Optional[List[Processor[Dict[Any, Any]]]] = None,
    ) -> None:
        self.schema: Dict[Any, Validator[Any, Any]] = schema
        self.validate_object = validate_object
        self.validate_object_async = validate_object_async

        if validate_object is not None and validate_object_async is not None:
            raise AssertionError(
                "validate_object and validate_object_async cannot both be defined"
            )
        self.preprocessors = preprocessors

        # so we don't need to calculate each time we validate
        self._fast_keys = [
            (
                key,
                val,
                not isinstance(val, KeyNotRequired),
                isinstance(val, _ToTupleValidatorUnsafe),
            )
            for key, val in schema.items()
        ]

        self._unknown_keys_err = False, InvalidExtraKeys(set(schema.keys()))

    def validate_to_tuple(self, data: Any) -> _ResultTupleUnsafe:

        if not isinstance(data, dict):
            return EXPECTED_DICT_ERR_TUPLE

        if self.preprocessors:
            for preproc in self.preprocessors:
                data = preproc(data)

        # this seems to be faster than `for key_ in data.keys()`
        for key_ in data:
            if key_ not in self.schema:
                return self._unknown_keys_err

        success_dict: Dict[Hashable, Any] = {}
        errs = InvalidDict({})
        for key_, validator, key_required, is_tuple_validator in self._fast_keys:
            try:
                val = data[key_]
            except KeyError:
                if key_required:
                    errs.keys[key_] = invalid_key_missing
                elif not errs.keys:
                    success_dict[key_] = nothing
            else:
                if is_tuple_validator:
                    if TYPE_CHECKING:
                        assert isinstance(validator, _ToTupleValidatorUnsafe)
                    success, new_val = validator.validate_to_tuple(val)
                else:
                    success, new_val = (
                        (True, result_.val)
                        if (result_ := validator(val)).is_valid
                        else (False, result_.val)
                    )

                if not success:
                    errs.keys[key_] = new_val
                elif not errs.keys:
                    success_dict[key_] = new_val

        if errs.keys:
            return False, errs
        else:
            if self.validate_object is None:
                return True, success_dict
            else:
                vo_result = self.validate_object(success_dict)
                if vo_result.is_valid:
                    return True, vo_result.val
                else:
                    return False, vo_result.val

    async def validate_to_tuple_async(self, data: Any) -> _ResultTupleUnsafe:

        if not isinstance(data, dict):
            return EXPECTED_DICT_ERR_TUPLE

        if self.preprocessors:
            for preproc in self.preprocessors:
                data = preproc(data)

        # this seems to be faster than `for key_ in data.keys()`
        for key_ in data:
            if key_ not in self.schema:
                return self._unknown_keys_err

        success_dict: Dict[Hashable, Any] = {}
        errs = InvalidDict({})
        for key_, validator, key_required, is_tuple_validator in self._fast_keys:
            try:
                val = data[key_]
            except KeyError:
                if key_required:
                    errs.keys[key_] = invalid_key_missing
                elif not errs.keys:
                    success_dict[key_] = nothing
            else:
                if is_tuple_validator:
                    if TYPE_CHECKING:
                        assert isinstance(validator, _ToTupleValidatorUnsafe)
                    success, new_val = await validator.validate_to_tuple_async(val)
                else:
                    success, new_val = (
                        (True, result_.val)
                        if (result_ := await validator.validate_async(val)).is_valid
                        else (False, result_.val)
                    )

                if not success:
                    errs.keys[key_] = new_val
                elif not errs.keys:
                    success_dict[key_] = new_val

        if errs.keys:
            return False, errs
        else:
            if self.validate_object is not None:
                result = self.validate_object(success_dict)
                if result.is_valid:
                    return True, result.val
                else:
                    return False, result.val
            elif self.validate_object_async is not None:
                result = await self.validate_object_async(success_dict)
                if result.is_valid:
                    return True, result.val
                else:
                    return False, result.val
            else:
                return True, success_dict<|MERGE_RESOLUTION|>--- conflicted
+++ resolved
@@ -64,14 +64,6 @@
 )
 
 
-<<<<<<< HEAD
-KEY_MISSING_MSG: Final[Serializable] = ["key missing"]
-KEY_MISSING_ERR: Final[Invalid[Serializable]] = Invalid(KEY_MISSING_MSG)
-
-
-class KeyNotRequired(Validator[Any, Maybe[A], Serializable]):
-    def __init__(self, validator: Validator[Any, A, Serializable]):
-=======
 class KeyNotRequired(Validator[Any, Maybe[A]]):
     """
     For complex type reasons in the KeyValidator definition,
@@ -79,7 +71,6 @@
     """
 
     def __init__(self, validator: Validator[Any, A]):
->>>>>>> f6b8ff78
         self.validator = validator
 
     def __call__(self, val: Any) -> ValidationResult[Maybe[A]]:
