import dataclasses
from typing import (
    TYPE_CHECKING,
    Any,
    Awaitable,
    Callable,
    Dict,
    Hashable,
    List,
    Literal,
    Optional,
    Tuple,
    Union,
    overload,
)

from koda import Just, Maybe, nothing

from koda_validate import Invalid, Valid
from koda_validate._generics import (
    T1,
    T2,
    T3,
    T4,
    T5,
    T6,
    T7,
    T8,
    T9,
    T10,
    T11,
    T12,
    T13,
    T14,
    T15,
    T16,
    A,
    Ret,
)
from koda_validate._internal import (
    ResultTuple,
    _async_predicates_warning,
    _ToTupleValidator,
    validate_dict_to_tuple,
    validate_dict_to_tuple_async,
)
from koda_validate.base import (
    InvalidDict,
    InvalidExtraKeys,
    InvalidKeyVal,
    InvalidMap,
    InvalidMissingKey,
    InvalidPredicates,
    InvalidType,
    Predicate,
    PredicateAsync,
    Processor,
    ValidationErr,
    ValidationResult,
    Validator,
)


class KeyNotRequired(Validator[Maybe[A]]):
    """
    For complex type reasons in the KeyValidator definition,
    this does not subclass Validator (even though it probably should)
    """

    def __init__(self, validator: Validator[A]):
        self.validator = validator

    async def validate_async(self, val: Any) -> ValidationResult[Maybe[A]]:
        result = await self.validator.validate_async(val)
        if result.is_valid:
            return Valid(Just(result.val))
        else:
            return result

    def __call__(self, val: Any) -> ValidationResult[Maybe[A]]:
        result = self.validator(val)
        if result.is_valid:
            return Valid(Just(result.val))
        else:
            return result


KeyValidator = Tuple[
    Hashable,
    Validator[A],
]


class MapValidator(Validator[Dict[T1, T2]]):
    __match_args__ = (
        "key_validator",
        "value_validator",
        "predicates",
        "predicates_async",
        "preprocessors",
    )

    def __init__(
        self,
        *,
        key: Validator[T1],
        value: Validator[T2],
        predicates: Optional[List[Predicate[Dict[T1, T2]]]] = None,
        predicates_async: Optional[List[PredicateAsync[Dict[T1, T2]]]] = None,
        preprocessors: Optional[List[Processor[Dict[Any, Any]]]] = None,
    ) -> None:
        self.key_validator = key
        self.value_validator = value
        self.predicates = predicates
        self.predicates_async = predicates_async
        self.preprocessors = preprocessors

    async def validate_async(self, val: Any) -> ValidationResult[Dict[T1, T2]]:
        if isinstance(val, dict):
            if self.preprocessors is not None:
                for preproc in self.preprocessors:
                    val = preproc(val)

            predicate_errors: List[
                Union[Predicate[Dict[Any, Any]], PredicateAsync[Dict[Any, Any]]]
            ] = []
            if self.predicates is not None:
                for predicate in self.predicates:
                    # Note that the expectation here is that validators will likely
                    # be doing json like number of keys; they aren't expected
                    # to be drilling down into specific keys and values. That may be
                    # an incorrect assumption; if so, some minor refactoring is probably
                    # necessary.
                    if not predicate(val):
                        predicate_errors.append(predicate)

            if self.predicates_async is not None:
                for pred_async in self.predicates_async:
                    if not await pred_async.validate_async(val):
                        predicate_errors.append(pred_async)

            if predicate_errors:
                return Invalid(InvalidPredicates(predicate_errors))

            return_dict: Dict[T1, T2] = {}
            errors: InvalidMap = InvalidMap({})

            for key, val_ in val.items():
                key_result = await self.key_validator.validate_async(key)
                val_result = await self.value_validator.validate_async(val_)

                if key_result.is_valid and val_result.is_valid:
                    return_dict[key_result.val] = val_result.val
                else:
                    errors.keys[key] = InvalidKeyVal(
                        key=None if key_result.is_valid else key_result.val,
                        val=None if val_result.is_valid else val_result.val,
                    )

            if errors.keys:
                return Invalid(errors)
            else:
                return Valid(return_dict)
        else:
            return Invalid(InvalidType(dict))

    def __call__(self, val: Any) -> ValidationResult[Dict[T1, T2]]:
        if self.predicates_async:
            _async_predicates_warning(self.__class__)

        if isinstance(val, dict):
            if self.preprocessors is not None:
                for preproc in self.preprocessors:
                    val = preproc(val)

            predicate_errors: List[
                Union[Predicate[Dict[Any, Any]], PredicateAsync[Dict[Any, Any]]]
            ] = []
            if self.predicates is not None:
                for predicate in self.predicates:
                    # Note that the expectation here is that validators will likely
                    # be doing json like number of keys; they aren't expected
                    # to be drilling down into specific keys and values. That may be
                    # an incorrect assumption; if so, some minor refactoring is probably
                    # necessary.
                    if not predicate(val):
                        predicate_errors.append(predicate)

            if predicate_errors:
                return Invalid(InvalidPredicates(predicate_errors))

            return_dict: Dict[T1, T2] = {}
            errors: InvalidMap = InvalidMap({})
            for key, val_ in val.items():
                key_result = self.key_validator(key)
                val_result = self.value_validator(val_)

                if key_result.is_valid and val_result.is_valid:
                    return_dict[key_result.val] = val_result.val
                else:
                    errors.keys[key] = InvalidKeyVal(
                        key=None if key_result.is_valid else key_result.val,
                        val=None if val_result.is_valid else val_result.val,
                    )

            if errors.keys:
                return Invalid(errors)
            else:
                return Valid(return_dict)
        else:
            return Invalid(InvalidType(dict))


class IsDictValidator(_ToTupleValidator[Dict[Any, Any]]):
    def validate_to_tuple(self, val: Any) -> ResultTuple[Dict[Any, Any]]:
        if isinstance(val, dict):
            return True, val
        else:
            return False, InvalidType(dict)

    async def validate_to_tuple_async(self, val: Any) -> ResultTuple[Dict[Any, Any]]:
        return self.validate_to_tuple(val)


is_dict_validator = IsDictValidator()


@dataclasses.dataclass
class MinKeys(Predicate[Dict[Any, Any]]):
    size: int

    def __call__(self, val: Dict[Any, Any]) -> bool:
        return len(val) >= self.size


@dataclasses.dataclass
class MaxKeys(Predicate[Dict[Any, Any]]):
    size: int

    def __call__(self, val: Dict[Any, Any]) -> bool:
        return len(val) <= self.size


class RecordValidator(_ToTupleValidator[Ret]):
    __match_args__ = (
        "keys",
        "into",
        "preprocessors",
        "validate_object",
        "validate_object_async",
    )

    @overload
    def __init__(
        self,
        *,
        into: Callable[[T1], Ret],
        keys: Tuple[
            KeyValidator[T1],
        ],
        validate_object: Optional[Callable[[Ret], ValidationResult[Ret]]] = None,
        validate_object_async: Optional[
            Callable[[Ret], Awaitable[ValidationResult[Ret]]]
        ] = None,
        preprocessors: Optional[List[Processor[Dict[Any, Any]]]] = None,
    ) -> None:
        ...  # pragma: no cover

    @overload
    def __init__(
        self,
        *,
        into: Callable[[T1, T2], Ret],
        keys: Tuple[
            KeyValidator[T1],
            KeyValidator[T2],
        ],
        validate_object: Optional[Callable[[Ret], ValidationResult[Ret]]] = None,
        validate_object_async: Optional[
            Callable[[Ret], Awaitable[ValidationResult[Ret]]]
        ] = None,
        preprocessors: Optional[List[Processor[Dict[Any, Any]]]] = None,
    ) -> None:
        ...  # pragma: no cover

    @overload
    def __init__(
        self,
        *,
        into: Callable[[T1, T2, T3], Ret],
        keys: Tuple[
            KeyValidator[T1],
            KeyValidator[T2],
            KeyValidator[T3],
        ],
        validate_object: Optional[Callable[[Ret], ValidationResult[Ret]]] = None,
        validate_object_async: Optional[
            Callable[[Ret], Awaitable[ValidationResult[Ret]]]
        ] = None,
        preprocessors: Optional[List[Processor[Dict[Any, Any]]]] = None,
    ) -> None:
        ...  # pragma: no cover

    @overload
    def __init__(
        self,
        *,
        into: Callable[[T1, T2, T3, T4], Ret],
        keys: Tuple[
            KeyValidator[T1],
            KeyValidator[T2],
            KeyValidator[T3],
            KeyValidator[T4],
        ],
        validate_object: Optional[Callable[[Ret], ValidationResult[Ret]]] = None,
        validate_object_async: Optional[
            Callable[[Ret], Awaitable[ValidationResult[Ret]]]
        ] = None,
        preprocessors: Optional[List[Processor[Dict[Any, Any]]]] = None,
    ) -> None:
        ...  # pragma: no cover

    @overload
    def __init__(
        self,
        *,
        into: Callable[[T1, T2, T3, T4, T5], Ret],
        keys: Tuple[
            KeyValidator[T1],
            KeyValidator[T2],
            KeyValidator[T3],
            KeyValidator[T4],
            KeyValidator[T5],
        ],
        validate_object: Optional[Callable[[Ret], ValidationResult[Ret]]] = None,
        validate_object_async: Optional[
            Callable[[Ret], Awaitable[ValidationResult[Ret]]]
        ] = None,
        preprocessors: Optional[List[Processor[Dict[Any, Any]]]] = None,
    ) -> None:
        ...  # pragma: no cover

    @overload
    def __init__(
        self,
        *,
        into: Callable[[T1, T2, T3, T4, T5, T6], Ret],
        keys: Tuple[
            KeyValidator[T1],
            KeyValidator[T2],
            KeyValidator[T3],
            KeyValidator[T4],
            KeyValidator[T5],
            KeyValidator[T6],
        ],
        validate_object: Optional[Callable[[Ret], ValidationResult[Ret]]] = None,
        validate_object_async: Optional[
            Callable[[Ret], Awaitable[ValidationResult[Ret]]]
        ] = None,
        preprocessors: Optional[List[Processor[Dict[Any, Any]]]] = None,
    ) -> None:
        ...  # pragma: no cover

    @overload
    def __init__(
        self,
        *,
        into: Callable[[T1, T2, T3, T4, T5, T6, T7], Ret],
        keys: Tuple[
            KeyValidator[T1],
            KeyValidator[T2],
            KeyValidator[T3],
            KeyValidator[T4],
            KeyValidator[T5],
            KeyValidator[T6],
            KeyValidator[T7],
        ],
        validate_object: Optional[Callable[[Ret], ValidationResult[Ret]]] = None,
        validate_object_async: Optional[
            Callable[[Ret], Awaitable[ValidationResult[Ret]]]
        ] = None,
        preprocessors: Optional[List[Processor[Dict[Any, Any]]]] = None,
    ) -> None:
        ...  # pragma: no cover

    @overload
    def __init__(
        self,
        *,
        into: Callable[[T1, T2, T3, T4, T5, T6, T7, T8], Ret],
        keys: Tuple[
            KeyValidator[T1],
            KeyValidator[T2],
            KeyValidator[T3],
            KeyValidator[T4],
            KeyValidator[T5],
            KeyValidator[T6],
            KeyValidator[T7],
            KeyValidator[T8],
        ],
        validate_object: Optional[Callable[[Ret], ValidationResult[Ret]]] = None,
        validate_object_async: Optional[
            Callable[[Ret], Awaitable[ValidationResult[Ret]]]
        ] = None,
        preprocessors: Optional[List[Processor[Dict[Any, Any]]]] = None,
    ) -> None:
        ...  # pragma: no cover

    @overload
    def __init__(
        self,
        *,
        into: Callable[[T1, T2, T3, T4, T5, T6, T7, T8, T9], Ret],
        keys: Tuple[
            KeyValidator[T1],
            KeyValidator[T2],
            KeyValidator[T3],
            KeyValidator[T4],
            KeyValidator[T5],
            KeyValidator[T6],
            KeyValidator[T7],
            KeyValidator[T8],
            KeyValidator[T9],
        ],
        validate_object: Optional[Callable[[Ret], ValidationResult[Ret]]] = None,
        validate_object_async: Optional[
            Callable[[Ret], Awaitable[ValidationResult[Ret]]]
        ] = None,
        preprocessors: Optional[List[Processor[Dict[Any, Any]]]] = None,
    ) -> None:
        ...  # pragma: no cover

    @overload
    def __init__(
        self,
        *,
        into: Callable[[T1, T2, T3, T4, T5, T6, T7, T8, T9, T10], Ret],
        keys: Tuple[
            KeyValidator[T1],
            KeyValidator[T2],
            KeyValidator[T3],
            KeyValidator[T4],
            KeyValidator[T5],
            KeyValidator[T6],
            KeyValidator[T7],
            KeyValidator[T8],
            KeyValidator[T9],
            KeyValidator[T10],
        ],
        validate_object: Optional[Callable[[Ret], ValidationResult[Ret]]] = None,
        validate_object_async: Optional[
            Callable[[Ret], Awaitable[ValidationResult[Ret]]]
        ] = None,
        preprocessors: Optional[List[Processor[Dict[Any, Any]]]] = None,
    ) -> None:
        ...  # pragma: no cover

    @overload
    def __init__(
        self,
        *,
        into: Callable[[T1, T2, T3, T4, T5, T6, T7, T8, T9, T10, T11], Ret],
        keys: Tuple[
            KeyValidator[T1],
            KeyValidator[T2],
            KeyValidator[T3],
            KeyValidator[T4],
            KeyValidator[T5],
            KeyValidator[T6],
            KeyValidator[T7],
            KeyValidator[T8],
            KeyValidator[T9],
            KeyValidator[T10],
            KeyValidator[T11],
        ],
        validate_object: Optional[Callable[[Ret], ValidationResult[Ret]]] = None,
        validate_object_async: Optional[
            Callable[[Ret], Awaitable[ValidationResult[Ret]]]
        ] = None,
        preprocessors: Optional[List[Processor[Dict[Any, Any]]]] = None,
    ) -> None:
        ...  # pragma: no cover

    @overload
    def __init__(
        self,
        *,
        into: Callable[[T1, T2, T3, T4, T5, T6, T7, T8, T9, T10, T11, T12], Ret],
        keys: Tuple[
            KeyValidator[T1],
            KeyValidator[T2],
            KeyValidator[T3],
            KeyValidator[T4],
            KeyValidator[T5],
            KeyValidator[T6],
            KeyValidator[T7],
            KeyValidator[T8],
            KeyValidator[T9],
            KeyValidator[T10],
            KeyValidator[T11],
            KeyValidator[T12],
        ],
        validate_object: Optional[Callable[[Ret], ValidationResult[Ret]]] = None,
        validate_object_async: Optional[
            Callable[[Ret], Awaitable[ValidationResult[Ret]]]
        ] = None,
        preprocessors: Optional[List[Processor[Dict[Any, Any]]]] = None,
    ) -> None:
        ...  # pragma: no cover

    @overload
    def __init__(
        self,
        *,
        into: Callable[[T1, T2, T3, T4, T5, T6, T7, T8, T9, T10, T11, T12, T13], Ret],
        keys: Tuple[
            KeyValidator[T1],
            KeyValidator[T2],
            KeyValidator[T3],
            KeyValidator[T4],
            KeyValidator[T5],
            KeyValidator[T6],
            KeyValidator[T7],
            KeyValidator[T8],
            KeyValidator[T9],
            KeyValidator[T10],
            KeyValidator[T11],
            KeyValidator[T12],
            KeyValidator[T13],
        ],
        validate_object: Optional[Callable[[Ret], ValidationResult[Ret]]] = None,
        validate_object_async: Optional[
            Callable[[Ret], Awaitable[ValidationResult[Ret]]]
        ] = None,
        preprocessors: Optional[List[Processor[Dict[Any, Any]]]] = None,
    ) -> None:
        ...  # pragma: no cover

    @overload
    def __init__(
        self,
        *,
        into: Callable[
            [T1, T2, T3, T4, T5, T6, T7, T8, T9, T10, T11, T12, T13, T14], Ret
        ],
        keys: Tuple[
            KeyValidator[T1],
            KeyValidator[T2],
            KeyValidator[T3],
            KeyValidator[T4],
            KeyValidator[T5],
            KeyValidator[T6],
            KeyValidator[T7],
            KeyValidator[T8],
            KeyValidator[T9],
            KeyValidator[T10],
            KeyValidator[T11],
            KeyValidator[T12],
            KeyValidator[T13],
            KeyValidator[T14],
        ],
        validate_object: Optional[Callable[[Ret], ValidationResult[Ret]]] = None,
        validate_object_async: Optional[
            Callable[[Ret], Awaitable[ValidationResult[Ret]]]
        ] = None,
        preprocessors: Optional[List[Processor[Dict[Any, Any]]]] = None,
    ) -> None:
        ...  # pragma: no cover

    @overload
    def __init__(
        self,
        *,
        into: Callable[
            [T1, T2, T3, T4, T5, T6, T7, T8, T9, T10, T11, T12, T13, T14, T15], Ret
        ],
        keys: Tuple[
            KeyValidator[T1],
            KeyValidator[T2],
            KeyValidator[T3],
            KeyValidator[T4],
            KeyValidator[T5],
            KeyValidator[T6],
            KeyValidator[T7],
            KeyValidator[T8],
            KeyValidator[T9],
            KeyValidator[T10],
            KeyValidator[T11],
            KeyValidator[T12],
            KeyValidator[T13],
            KeyValidator[T14],
            KeyValidator[T15],
        ],
        validate_object: Optional[Callable[[Ret], ValidationResult[Ret]]] = None,
        validate_object_async: Optional[
            Callable[[Ret], Awaitable[ValidationResult[Ret]]]
        ] = None,
        preprocessors: Optional[List[Processor[Dict[Any, Any]]]] = None,
    ) -> None:
        ...  # pragma: no cover

    @overload
    def __init__(
        self,
        *,
        into: Callable[
            [T1, T2, T3, T4, T5, T6, T7, T8, T9, T10, T11, T12, T13, T14, T15, T16], Ret
        ],
        keys: Tuple[
            KeyValidator[T1],
            KeyValidator[T2],
            KeyValidator[T3],
            KeyValidator[T4],
            KeyValidator[T5],
            KeyValidator[T6],
            KeyValidator[T7],
            KeyValidator[T8],
            KeyValidator[T9],
            KeyValidator[T10],
            KeyValidator[T11],
            KeyValidator[T12],
            KeyValidator[T13],
            KeyValidator[T14],
            KeyValidator[T15],
            KeyValidator[T16],
        ],
        validate_object: Optional[Callable[[Ret], ValidationResult[Ret]]] = None,
        validate_object_async: Optional[
            Callable[[Ret], Awaitable[ValidationResult[Ret]]]
        ] = None,
        preprocessors: Optional[List[Processor[Dict[Any, Any]]]] = None,
    ) -> None:
        ...  # pragma: no cover

    def __init__(
        self,
        into: Union[
            Callable[[T1], Ret],
            Callable[[T1, T2], Ret],
            Callable[[T1, T2, T3], Ret],
            Callable[[T1, T2, T3, T4], Ret],
            Callable[[T1, T2, T3, T4, T5], Ret],
            Callable[[T1, T2, T3, T4, T5, T6], Ret],
            Callable[[T1, T2, T3, T4, T5, T6, T7], Ret],
            Callable[[T1, T2, T3, T4, T5, T6, T7, T8], Ret],
            Callable[[T1, T2, T3, T4, T5, T6, T7, T8, T9], Ret],
            Callable[[T1, T2, T3, T4, T5, T6, T7, T8, T9, T10], Ret],
            Callable[[T1, T2, T3, T4, T5, T6, T7, T8, T9, T10, T11], Ret],
            Callable[[T1, T2, T3, T4, T5, T6, T7, T8, T9, T10, T11, T12], Ret],
            Callable[[T1, T2, T3, T4, T5, T6, T7, T8, T9, T10, T11, T12, T13], Ret],
            Callable[[T1, T2, T3, T4, T5, T6, T7, T8, T9, T10, T11, T12, T13, T14], Ret],
            Callable[
                [T1, T2, T3, T4, T5, T6, T7, T8, T9, T10, T11, T12, T13, T14, T15], Ret
            ],
            Callable[
                [T1, T2, T3, T4, T5, T6, T7, T8, T9, T10, T11, T12, T13, T14, T15, T16],
                Ret,
            ],
        ],
        keys: Union[
            Tuple[KeyValidator[T1]],
            Tuple[KeyValidator[T1], KeyValidator[T2]],
            Tuple[KeyValidator[T1], KeyValidator[T2], KeyValidator[T3]],
            Tuple[KeyValidator[T1], KeyValidator[T2], KeyValidator[T3], KeyValidator[T4]],
            Tuple[
                KeyValidator[T1],
                KeyValidator[T2],
                KeyValidator[T3],
                KeyValidator[T4],
                KeyValidator[T5],
            ],
            Tuple[
                KeyValidator[T1],
                KeyValidator[T2],
                KeyValidator[T3],
                KeyValidator[T4],
                KeyValidator[T5],
                KeyValidator[T6],
            ],
            Tuple[
                KeyValidator[T1],
                KeyValidator[T2],
                KeyValidator[T3],
                KeyValidator[T4],
                KeyValidator[T5],
                KeyValidator[T6],
                KeyValidator[T7],
            ],
            Tuple[
                KeyValidator[T1],
                KeyValidator[T2],
                KeyValidator[T3],
                KeyValidator[T4],
                KeyValidator[T5],
                KeyValidator[T6],
                KeyValidator[T7],
                KeyValidator[T8],
            ],
            Tuple[
                KeyValidator[T1],
                KeyValidator[T2],
                KeyValidator[T3],
                KeyValidator[T4],
                KeyValidator[T5],
                KeyValidator[T6],
                KeyValidator[T7],
                KeyValidator[T8],
                KeyValidator[T9],
            ],
            Tuple[
                KeyValidator[T1],
                KeyValidator[T2],
                KeyValidator[T3],
                KeyValidator[T4],
                KeyValidator[T5],
                KeyValidator[T6],
                KeyValidator[T7],
                KeyValidator[T8],
                KeyValidator[T9],
                KeyValidator[T10],
            ],
            Tuple[
                KeyValidator[T1],
                KeyValidator[T2],
                KeyValidator[T3],
                KeyValidator[T4],
                KeyValidator[T5],
                KeyValidator[T6],
                KeyValidator[T7],
                KeyValidator[T8],
                KeyValidator[T9],
                KeyValidator[T10],
                KeyValidator[T11],
            ],
            Tuple[
                KeyValidator[T1],
                KeyValidator[T2],
                KeyValidator[T3],
                KeyValidator[T4],
                KeyValidator[T5],
                KeyValidator[T6],
                KeyValidator[T7],
                KeyValidator[T8],
                KeyValidator[T9],
                KeyValidator[T10],
                KeyValidator[T11],
                KeyValidator[T12],
            ],
            Tuple[
                KeyValidator[T1],
                KeyValidator[T2],
                KeyValidator[T3],
                KeyValidator[T4],
                KeyValidator[T5],
                KeyValidator[T6],
                KeyValidator[T7],
                KeyValidator[T8],
                KeyValidator[T9],
                KeyValidator[T10],
                KeyValidator[T11],
                KeyValidator[T12],
                KeyValidator[T13],
            ],
            Tuple[
                KeyValidator[T1],
                KeyValidator[T2],
                KeyValidator[T3],
                KeyValidator[T4],
                KeyValidator[T5],
                KeyValidator[T6],
                KeyValidator[T7],
                KeyValidator[T8],
                KeyValidator[T9],
                KeyValidator[T10],
                KeyValidator[T11],
                KeyValidator[T12],
                KeyValidator[T13],
                KeyValidator[T14],
            ],
            Tuple[
                KeyValidator[T1],
                KeyValidator[T2],
                KeyValidator[T3],
                KeyValidator[T4],
                KeyValidator[T5],
                KeyValidator[T6],
                KeyValidator[T7],
                KeyValidator[T8],
                KeyValidator[T9],
                KeyValidator[T10],
                KeyValidator[T11],
                KeyValidator[T12],
                KeyValidator[T13],
                KeyValidator[T14],
                KeyValidator[T15],
            ],
            Tuple[
                KeyValidator[T1],
                KeyValidator[T2],
                KeyValidator[T3],
                KeyValidator[T4],
                KeyValidator[T5],
                KeyValidator[T6],
                KeyValidator[T7],
                KeyValidator[T8],
                KeyValidator[T9],
                KeyValidator[T10],
                KeyValidator[T11],
                KeyValidator[T12],
                KeyValidator[T13],
                KeyValidator[T14],
                KeyValidator[T15],
                KeyValidator[T16],
            ],
        ],
        validate_object: Optional[Callable[[Ret], ValidationResult[Ret]]] = None,
        validate_object_async: Optional[
            Callable[[Ret], Awaitable[ValidationResult[Ret]]]
        ] = None,
        preprocessors: Optional[List[Processor[Dict[Any, Any]]]] = None,
    ) -> None:

        self.into = into
        # needs to be `Any` until we have variadic generics presumably
        self.keys: Tuple[KeyValidator[Any], ...] = keys
        if validate_object is not None and validate_object_async is not None:
            raise AssertionError(
                "validate_object and validate_object_async cannot both be defined"
            )
        self.validate_object = validate_object
        self.validate_object_async = validate_object_async
        self.preprocessors = preprocessors

        # so we don't need to calculate each time we validate
        _key_set = {k for k, _ in keys}
        self._key_set = _key_set
        self._fast_keys = [
            (
                key,
                val,
                not isinstance(val, KeyNotRequired),
                isinstance(val, _ToTupleValidator),
            )
            for key, val in keys
        ]
<<<<<<< HEAD
        self._unknown_keys_err = False, Invalid(self, InvalidExtraKeys(_key_set))
=======
        self._unknown_keys_err: Tuple[
            Literal[False], InvalidExtraKeys
        ] = False, InvalidExtraKeys(self, _key_set)
>>>>>>> ed35d6f6

    def validate_to_tuple(self, data: Any) -> ResultTuple[Ret]:
        if not isinstance(data, dict):
            return False, InvalidType(dict)

        if self.preprocessors:
            for preproc in self.preprocessors:
                data = preproc(data)

        # this seems to be faster than `for key_ in data.keys()`
        for key_ in data:
            if key_ not in self._key_set:
                return False, InvalidExtraKeys(self, self._key_set)

        args: List[Any] = []
        errs: Dict[Hashable, ValidationErr] = {}
        for key_, validator, key_required, is_tuple_validator in self._fast_keys:
            try:
                val = data[key_]
            except KeyError:
                if key_required:
                    errs[key_] = InvalidMissingKey(self)
                else:
                    args.append(nothing)
            else:
                if is_tuple_validator:
                    if TYPE_CHECKING:
                        assert isinstance(validator, _ToTupleValidator)
                    success, new_val = validator.validate_to_tuple(val)
                else:
                    success, new_val = (
                        (True, result_.val)
                        if (result_ := validator(val)).is_valid  # type: ignore
                        else (False, result_.val)
                    )

                if not success:
                    errs[key_] = new_val
                elif not errs:
                    args.append(new_val)

        if errs:
            return False, InvalidDict(errs)
        else:
            # we know this should be ret
            obj = self.into(*args)
            if self.validate_object is None:
                return True, obj
            else:
                result = self.validate_object(obj)
                if result.is_valid:
                    return True, result.val
                else:
                    return False, result.val

    async def validate_to_tuple_async(self, data: Any) -> ResultTuple[Ret]:
        if not isinstance(data, dict):
            return False, InvalidType(dict)

        if self.preprocessors:
            for preproc in self.preprocessors:
                data = preproc(data)

        # this seems to be faster than `for key_ in data.keys()`
        for key_ in data:
            if key_ not in self._key_set:
                return self._unknown_keys_err

        args: List[Any] = []
        errs: Dict[Hashable, ValidationErr] = {}
        for key_, validator, key_required, is_tuple_validator in self._fast_keys:
            try:
                val = data[key_]
            except KeyError:
                if key_required:
                    errs[key_] = InvalidMissingKey(self)
                else:
                    args.append(nothing)
            else:
                if is_tuple_validator:
                    success, new_val = await validator.validate_to_tuple_async(val)  # type: ignore  # noqa: E501
                else:
                    success, new_val = (
                        (True, result_.val)
                        if (result_ := await validator.validate_async(val)).is_valid  # type: ignore  # noqa: E501
                        else (False, result_.val)
                    )

                if not success:
                    errs[key_] = new_val
                elif not errs:
                    args.append(new_val)

        if errs:
            return False, InvalidDict(errs)
        else:
            obj = self.into(*args)
            if self.validate_object is not None:
                result = self.validate_object(obj)
                if result.is_valid:
                    return True, result.val
                else:
                    return False, result.val
            elif self.validate_object_async is not None:
                result = await self.validate_object_async(obj)
                if result.is_valid:
                    return True, result.val
                else:
                    return False, result.val
            else:
                return True, obj


class DictValidatorAny(_ToTupleValidator[Dict[Any, Any]]):
    """
    This differs from RecordValidator in a few ways:
    - if valid, it returns a dict; it does not allow another target to be specified
    - it does not narrow the types of keys / values. It always returns
    `Dict[Hashable, Any]`
    - it allows for any number of `KeyValidator`s

    This class exists for two reasons:
    - because the overloads we use to define `RecordValidator` get very slow
    for type checkers beyond a certain point, sa we have a max number of
    type-checkable keys
    - if you don't care about the types in the target object

    VALIDATION WILL STILL WORK PROPERLY, but there won't be much type hinting
    assistance.
    """

    __match_args__ = (
        "schema",
        "preprocessors",
        "validate_object",
        "validate_object_async",
    )

    def __init__(
        self,
        schema: Dict[Any, Validator[Any]],
        *,
        validate_object: Optional[
            Callable[[Dict[Hashable, Any]], ValidationResult[Dict[Any, Any]]]
        ] = None,
        validate_object_async: Optional[
            Callable[
                [Dict[Any, Any]],
                Awaitable[ValidationResult[Dict[Any, Any]]],
            ]
        ] = None,
        preprocessors: Optional[List[Processor[Dict[Any, Any]]]] = None,
    ) -> None:
        self.schema: Dict[Any, Validator[Any]] = schema
        self.validate_object = validate_object
        self.validate_object_async = validate_object_async

        if validate_object is not None and validate_object_async is not None:
            raise AssertionError(
                "validate_object and validate_object_async cannot both be defined"
            )
        self.preprocessors = preprocessors

        # so we don't need to calculate each time we validate
        self._fast_keys = [
            (
                key,
                val,
                not isinstance(val, KeyNotRequired),
                isinstance(val, _ToTupleValidator),
            )
            for key, val in schema.items()
        ]

        self._unknown_keys_err: Tuple[
            Literal[False], InvalidExtraKeys
        ] = False, InvalidExtraKeys(self, set(schema.keys()))

    def validate_to_tuple(self, data: Any) -> ResultTuple[Dict[Any, Any]]:
        result_tup = validate_dict_to_tuple(
            self,
            self.preprocessors,
            self._fast_keys,
            self.schema,
            self._unknown_keys_err,
            data,
        )
        if not result_tup[0]:
            return False, result_tup[1]
        else:
            if self.validate_object is not None:
                result = self.validate_object(result_tup[1])
                if result.is_valid:
                    return True, result.val
                else:
                    return False, result.val
            else:
                return True, result_tup[1]

    async def validate_to_tuple_async(self, data: Any) -> ResultTuple[Dict[Any, Any]]:
        result_tup = await validate_dict_to_tuple_async(
            self,
            self.preprocessors,
            self._fast_keys,
            self.schema,
            self._unknown_keys_err,
            data,
        )
        if not result_tup[0]:
            return False, result_tup[1]
        else:
            if self.validate_object is not None:
                result = self.validate_object(result_tup[1])
                if result.is_valid:
                    return True, result.val
                else:
                    return False, result.val
            elif self.validate_object_async is not None:
                result = await self.validate_object_async(result_tup[1])
                if result.is_valid:
                    return True, result.val
                else:
                    return False, result.val
            else:
                return True, result_tup[1]<|MERGE_RESOLUTION|>--- conflicted
+++ resolved
@@ -843,13 +843,9 @@
             )
             for key, val in keys
         ]
-<<<<<<< HEAD
-        self._unknown_keys_err = False, Invalid(self, InvalidExtraKeys(_key_set))
-=======
-        self._unknown_keys_err: Tuple[
-            Literal[False], InvalidExtraKeys
-        ] = False, InvalidExtraKeys(self, _key_set)
->>>>>>> ed35d6f6
+        self._unknown_keys_err: Tuple[Literal[False], Invalid] = False, Invalid(
+            self, InvalidExtraKeys(_key_set)
+        )
 
     def validate_to_tuple(self, data: Any) -> ResultTuple[Ret]:
         if not isinstance(data, dict):
@@ -862,7 +858,7 @@
         # this seems to be faster than `for key_ in data.keys()`
         for key_ in data:
             if key_ not in self._key_set:
-                return False, InvalidExtraKeys(self, self._key_set)
+                return False, Invalid(self, InvalidExtraKeys(self._key_set))
 
         args: List[Any] = []
         errs: Dict[Hashable, ValidationErr] = {}
@@ -871,7 +867,7 @@
                 val = data[key_]
             except KeyError:
                 if key_required:
-                    errs[key_] = InvalidMissingKey(self)
+                    errs[key_] = Invalid(self, InvalidMissingKey())
                 else:
                     args.append(nothing)
             else:
